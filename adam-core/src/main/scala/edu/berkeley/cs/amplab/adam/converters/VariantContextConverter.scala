/*
 * Copyright (c) 2013-2014. Regents of the University of California
 *
 * Licensed under the Apache License, Version 2.0 (the "License");
 * you may not use this file except in compliance with the License.
 * You may obtain a copy of the License at
 *
 *     http://www.apache.org/licenses/LICENSE-2.0
 *
 * Unless required by applicable law or agreed to in writing, software
 * distributed under the License is distributed on an "AS IS" BASIS,
 * WITHOUT WARRANTIES OR CONDITIONS OF ANY KIND, either express or implied.
 * See the License for the specific language governing permissions and
 * limitations under the License.
 */
package edu.berkeley.cs.amplab.adam.converters

<<<<<<< HEAD
import edu.berkeley.cs.amplab.adam.avro._
import edu.berkeley.cs.amplab.adam.models.ADAMVariantContext
import edu.berkeley.cs.amplab.adam.rdd.AdamContext._
import java.util
import org.apache.spark.Logging
import org.broadinstitute.variant.variantcontext.{Allele, Genotype, VariantContext}
import org.broadinstitute.variant.vcf.VCFConstants
import scala.collection.JavaConverters._
=======
import edu.berkeley.cs.amplab.adam.avro.{ADAMVariant, ADAMGenotype, VariantType, ADAMVariantDomain}
import edu.berkeley.cs.amplab.adam.models.{ADAMVariantContext, SequenceDictionary, ReferencePosition}
import edu.berkeley.cs.amplab.adam.rdd.AdamContext._
import edu.berkeley.cs.amplab.adam.util.VcfStringUtils._
import fi.tkk.ics.hadoop.bam.VariantContextWritable
import org.broadinstitute.variant.variantcontext.{VariantContext, Allele, VariantContextBuilder, GenotypeBuilder, Genotype}
import org.broadinstitute.variant.vcf.VCFHeader
>>>>>>> 9db8da7f

/**
 * This class converts VCF data to and from ADAM. This translation occurs at the abstraction level
 * of the GATK VariantContext which represents VCF data, and at the ADAMVariantContext level, which
 * aggregates ADAM variant/genotype/annotation data together.
 *
 * If an annotation has a corresponding set of fields in the VCF standard, a conversion to/from the
 * GATK VariantContext should be implemented in this class.
 */
private[adam] class VariantContextConverter extends Serializable with Logging {

<<<<<<< HEAD
  private def convertAllele(allele: Allele): ADAMGenotypeAllele = {
    if (allele.isNoCall) ADAMGenotypeAllele.NoCall
    else if (allele.isReference) ADAMGenotypeAllele.Ref
    else ADAMGenotypeAllele.Alt
  }

  implicit def gatkAllelesToADAMAlleles(gatkAlleles : util.List[Allele]) : util.List[ADAMGenotypeAllele] = {
    gatkAlleles.map(convertAllele(_))
=======
  /**
   * Converts a list of ADAMVariants into a list of alleles, and a set of tags. Adds to a
   * provided GATK VariantContext.
   *
   * @param v List of ADAMVariants.
   * @param vc VariantContext builder to modify.
   * @return A GATK VariantContextBuilder.
   */
  def convertVariants(v: Seq[ADAMVariant], vc: VariantContextBuilder): VariantContextBuilder = {

    var tagMap = Map[java.lang.String, java.lang.Object]()

    // get start, end, and reference
    val contig = v.head.getReferenceName
    val start = v.head.getPosition
    val end = v.map(r => {
      if (r.getVariantType == VariantType.SV) {
        r.getSvEnd.toLong
      } else {
        r.getPosition.toLong + r.getVariant.length.toLong - 1
      }
    }).reduce(_ max _)

    vc.loc(contig, start + 1, end + 1)

    // if defined, get reference
    Option(v.head.getReferenceName).foreach(vc.source(_))

    // for each variant, create an allele
    val alleleList = v.map(variant => {
      Allele.create(variant.getVariant, variant.getIsReference)
    }).distinct

    // add reference if it doesn't exist
    val alleleListWRef = if (alleleList.forall(!_.isReference)) {
      (Allele.create(v.head.getReferenceAllele, true) :: alleleList.toList).toSeq
    } else {
      alleleList
    }

    // set alleles in variant context
    vc.alleles(alleleListWRef)

    // get fields - most can be taken from head variant
    val variant = v.head

    vc.start(variant.getPosition + 1)

    Option(variant.getFiltersRun) match {
      case Some(o) => {
        // if field set and is false, set unfiltered flag
        if (!o.asInstanceOf[Boolean]) {
          vc.unfiltered
        } else {
          // if filters were run and filters field is pop'ed, we failed a filter
          // if null, we ran and passed
          Option(variant.getFilters) match {
            case Some(o) => {
              // loop and add filters
              stringToList(o.asInstanceOf[String]).foreach(s => {
                vc.filter(s)
              })
            }
            case None => vc.passFilters
          }
        }
      }
      case None => vc.unfiltered
    }

    Option(variant.getAlleleFrequency).foreach(r => tagMap += ("AF" -> r))
    Option(variant.getRmsBaseQuality).foreach(r => tagMap += ("BQ" -> r))
    Option(variant.getSiteRmsMappingQuality).foreach(r => tagMap += ("MQ" -> r))
    Option(variant.getSiteMapQZeroCounts).foreach(r => tagMap += ("MQ0" -> r))
    Option(variant.getTotalSiteMapCounts).foreach(r => tagMap += ("DP" -> r))
    Option(variant.getNumberOfSamplesWithData).foreach(r => tagMap += ("NS" -> r))

    vc.attributes(tagMap)

    vc
  }

  /**
   * Converts a GATK variant context into a list of ADAMVariants.
   *
   * @param vc GATK variant context describing VCF data
   * @param contigName Name of the contig this is on.
   * @param contigId ID of the contig this is on.
   * @return A list of ADAMVariant records
   */
  def convertVariants(vc: VariantContext, contigName: String, contigId: Int): List[ADAMVariant] = {

    var variants = List[ADAMVariant]()
    var allele = 0

    // get necessary fields from variant context
    // allele frequency in population
    val alleleFrequency = if (vc.hasAttribute("AF")) {
      val afString = vc.getAttributeAsString("AF", "")
      vcfListToDoubles(afString)
    } else {
      List[Double]()
    }

    // variant ID
    val id = if (vc.hasID) {
      Some(vc.getID)
    } else {
      None
    }

    // filters applied to variant, IFF variant failed a filter and was filtered out
    val filters = if (vc.isFiltered) {
      Some(vc.getFilters)
    } else {
      None
    }

    def getIntOrDoubleAttributeAsInt(key: String): Option[Int] = {
      vc.getAttribute(key) match {
        case (d: java.lang.Double) => Some(d.toInt)
        case (i: java.lang.Integer) => Some(i)
        case _ => None
      }
    }

    // RMS quality of bases mapped to site
    val baseQuality: Option[Int] = if (vc.hasAttribute("BQ")) {
      getIntOrDoubleAttributeAsInt("BQ")
    } else {
      None
    }

    // RMS mapping quality of reads mapped to site
    val mapQuality: Option[Int] = if (vc.hasAttribute("MQ")) {
      getIntOrDoubleAttributeAsInt("MQ")
    } else {
      None
    }

    // count of reads mapped to site with mapping quality == 0
    val mapQ0Count = if (vc.hasAttribute("MQ0")) {
      Some(vc.getAttributeAsInt("MQ0", 0))
    } else {
      None
    }

    // total number of reads mapped to site
    val totalMapCount = if (vc.hasAttribute("DP")) {
      Some(vc.getAttributeAsInt("DP", 0))
    } else {
      None
    }

    // total number of samples where at least one read mapped to site
    val samplesWithData = if (vc.hasAttribute("NS")) {
      Some(vc.getAttributeAsInt("NS", 0))
    } else {
      None
    }

    // loop over alleles and create variants
    for (a <- vc.getAlleles) {

      /**
       * Method to convert a GATK variant context into an ADAM variant type, if the
       * type can be determined from the VariantContext.
       *
       * @param v VariantContext to convert.
       * @return Some(type) if context expresses variant type, else None
       */
      def convertType(v: VariantContext): Option[VariantType] = {
        if (v.isSymbolicOrSV) {
          if (v.isSymbolic) {
            Some(VariantType.Complex)
          } else {
            Some(VariantType.SV)
          }
        } else {
          v.getType match {
            case VariantContext.Type.SNP => Some(VariantType.SNP)
            case VariantContext.Type.MNP => Some(VariantType.MNP)
            case VariantContext.Type.INDEL => {
              if (v.isSimpleDeletion) {
                Some(VariantType.Insertion)
              } else {
                Some(VariantType.Deletion)
              }
            }
            case _ => None
          }
        }
      }

      // start building new variant
      val builder: ADAMVariant.Builder = ADAMVariant.newBuilder
        .setPosition(vc.getStart - 1)
        .setReferenceAllele(vc.getReference.getBaseString)
        .setIsReference(a.isReference)
        .setQuality(vc.getPhredScaledQual.toInt)
        .setFiltersRun(vc.filtersWereApplied)
        .setReferenceName(contigName)
        .setReferenceId(contigId)
        .setReferenceLength(1) // this is clearly a bogus value, however, cannot recover info from vcf

      // get variant type and convert to ADAM variant type
      val variantType = convertType(vc)
      if (!variantType.isEmpty) {
        builder.setVariantType(variantType.get)

        // if variant is not complex, get sequence
        if (variantType.get != VariantType.Complex) {
          builder.setVariant(a.getBaseString)
        }
      } else {
        // no variant, simply reference
        builder.setVariant(a.getBaseString)
      }

      if (!alleleFrequency.isEmpty) {
        builder.setAlleleFrequency(alleleFrequency(allele))
      }

      if (!id.isEmpty) {
        builder.setId(id.get)
      }

      if (!filters.isEmpty) {
        builder.setFilters(listToString(filters.get.map(i => i: String).toList))
      }

      if (!baseQuality.isEmpty) {
        builder.setRmsBaseQuality(baseQuality.get)
      }

      if (!mapQuality.isEmpty) {
        builder.setSiteRmsMappingQuality(mapQuality.get)
      }

      if (!mapQ0Count.isEmpty) {
        builder.setSiteMapQZeroCounts(mapQ0Count.get)
      }

      if (!totalMapCount.isEmpty) {
        builder.setTotalSiteMapCounts(totalMapCount.get)
      }

      if (!samplesWithData.isEmpty) {
        builder.setNumberOfSamplesWithData(samplesWithData.get)
      }

      // prepend to list
      variants = builder.build :: variants
    }

    variants
>>>>>>> 9db8da7f
  }

  /**
   * Converts a single GATK variant into ADAMVariantContext(s).
   *
<<<<<<< HEAD
   * @param vc GATK Variant context to convert.
   * @return ADAM variant contexts
   */
  def convert(vc: VariantContext): Seq[ADAMVariantContext] = {
=======
   * @param g List of ADAMGenotypes to convert.
   * @param vc Variant context builder to use during conversion.
   * @return Variant context builder from "conversion".
   */
  def convertGenotypes(g: Seq[ADAMGenotype], vc: VariantContextBuilder): VariantContextBuilder = {

    // group by sample ID and sort by haplotype
    val bySample: Map[java.lang.CharSequence, Seq[ADAMGenotype]] = g.groupBy(_.getSampleId)
      .map(r => (r._1, r._2.sortBy(_.getHaplotypeNumber)))

    // per sample, generate initial copy of builder
    val genotypeBuilders: Map[ADAMGenotype, GenotypeBuilder] = bySample.map(r => {
      (r._2.head, new GenotypeBuilder(r._1, r._2.map(g => Allele.create(g.getAllele, g.getIsReference)).toList))
    })

    // per genotype, populate fields and build genotypes
    val builtGenotypes: List[Genotype] = genotypeBuilders.map(r => {
      val (g, b) = r

      if (g.getIsPhased) {
        b.phased(true)
      } else {
        b.phased(false)
      }

      Option(g.getGenotypeQuality) match {
        case Some(o) => b.GQ(o.asInstanceOf[java.lang.Integer])
        case None => b.noGQ
      }

      Option(g.getDepth) match {
        case Some(o) => b.DP(o.asInstanceOf[java.lang.Integer])
        case None => b.noDP
      }

      b.make()
    }).toList

    // add genotypes
    vc.genotypes(builtGenotypes)

    vc
  }

  /**
   * Converts a GATK variant context into a set of genotypes. Genotype numbering corresponds
   * to allele numbering of variants at same locus.
   *
   * @param vc GATK variant context to convert.
   * @param contigName Name of the contig this is on.
   * @param contigId ID of the contig this is on.
   * @return List of ADAMGenotypes.
   */
  def convertGenotypes(vc: VariantContext, contigName: String, contigId: Int): List[ADAMGenotype] = {

    var genotypes = List[ADAMGenotype]()

    // get genotype sample names
    val samples = vc.getSampleNames.toList

    // loop over samples
    for (s <- samples) {
      // get genotypes from variant context
      val g = vc.getGenotype(s)

      // get alleles from genotype
      val a = g.getAlleles.toList

      // initialize haplotype being called to 0
      var haplotype = 0

      val haplotypeQual = if (g.hasExtendedAttribute("HQ")) {
        vcfListToInts(g.getAttributeAsString("HQ", ""))
      } else {
        List[Int]()
      }

      // loop over called alleles in genotype
      for (allele <- a) {
        // start building new genotype
        val builder = ADAMGenotype.newBuilder
          .setPosition(vc.getStart - 1)
          .setSampleId(s)
          .setPloidy(g.getPloidy)
          .setAllele(allele.getBaseString)
          .setHaplotypeNumber(haplotype)
          .setPloidy(allele.length)
          .setIsPhased(g.isPhased)
          .setIsReference(allele.isReference)
          .setReferenceName(contigName)
          .setReferenceId(contigId)
          .setReferenceLength(1) // see earlier note - can't be recovered from vcf

        if (g.hasGQ) {
          builder.setGenotypeQuality(g.getGQ)
        }

        if (g.hasDP) {
          builder.setDepth(g.getDP)
        }

        // set phasing specific fields
        if (g.isPhased) {
          if (g.hasExtendedAttribute("PQ")) {
            builder.setPhaseQuality(g.getAttributeAsInt("PQ", 0))
          }

          if (g.hasExtendedAttribute("PS")) {
            builder.setPhaseSetId(g.getAttributeAsString("PS", ""))
          }
        }

        if (haplotypeQual.length != 0) {
          builder.setHaplotypeQuality(haplotypeQual(haplotype))
        }

        if (g.hasPL) {
          builder.setPhredLikelihoods(listToString(g.getPL.toList))
        }

        if (g.hasExtendedAttribute("GP")) {
          builder.setPhredPosteriorLikelihoods(g.getAttributeAsString("GP", ""))
        }

        if (g.hasExtendedAttribute("MQ")) {
          val mq: Option[Int] = g.getExtendedAttribute("MQ") match {
            case (d: java.lang.Double) => Some(d.toInt)
            case (i: java.lang.Integer) => Some(i)
            case _ => None
          }

          mq.foreach(builder.setRmsMappingQuality(_))
        }

        if (g.hasExtendedAttribute("GQL")) {
          builder.setPloidyStateGenotypeLikelihoods(g.getAttributeAsString("GQL", ""))
        }

        // increment haplotype count
        haplotype += 1

        // finish building genotype and append to list
        genotypes = builder.build :: genotypes
      }
    }

    genotypes
  }

  /**
   * "Converts" ADAMVariantDomain objects into GATK VariantDomain objects by applying these
   * attributes to a VariantDomainBuilder object.
   *
   * @param vd ADAMVariantDomain object to convert.
   * @param vc GATK variant domain builder to add to.
   * @return The "converted" variant domain builder.
   */
  def convertDomains(vd: ADAMVariantDomain, vc: VariantContextBuilder): VariantContextBuilder = {
    if (vd.getInDbSNP) vc.attribute("DB", true)
    if (vd.getInHM2) vc.attribute("H2", true)
    if (vd.getInHM3) vc.attribute("H3", true)
    if (vd.getIn1000G) vc.attribute("1000G", true)

    vc
  }

  /**
   * Converts GATK Variant Context into ADAMVariantDomain objects. ADAMVariantDomains are a
   * variant specific annotation that describes which variant databases a variant site has been
   * seen in.
   *
   * @param vc GATK variant context to convert.
   * @param contigName Name of the contig this is on.
   * @param contigId ID of the contig this is on.
   * @return ADAM variant domain object indiciating which databases contain this variant.
   */
  def convertDomains(vc: VariantContext, contigName: String, contigId: Int): ADAMVariantDomain = {
    val builder: ADAMVariantDomain.Builder = ADAMVariantDomain.newBuilder
      .setPosition(vc.getStart - 1)
      .setReferenceName(contigName)
      .setReferenceId(contigId)

    if (vc.hasAttribute("DB")) {
      builder.setInDbSNP(true)
    }
>>>>>>> 9db8da7f

    val contig: ADAMContig = ADAMContig.newBuilder()
      .setContigName(vc.getChr).build

    // TODO: Handle multi-allelic sites
    // We need to split the alleles (easy) and split and subset the PLs (harder)/update the genotype
    if (!vc.isBiallelic) {
      return Seq()
    }

    val variant: ADAMVariant = ADAMVariant.newBuilder
      .setContig(contig)
      .setPosition(vc.getStart - 1 /* ADAM is 0-indexed */)
      .setReferenceAllele(vc.getReference.getBaseString)
      .setVariantAllele(vc.getAlternateAllele(0).getBaseString)
      .build

    val genotypes: Seq[ADAMGenotype] = vc.getGenotypes.iterator.asScala.map((g: Genotype) => {
      val genotype: ADAMGenotype.Builder = ADAMGenotype.newBuilder
        .setVariant(variant)
        .setSampleId(g.getSampleName)
        .setAlleles(gatkAllelesToADAMAlleles(g.getAlleles))
        .setIsPhased(g.isPhased)

      if (vc.isFiltered) {
        val annotations : VariantCallingAnnotations.Builder = 
          VariantCallingAnnotations.newBuilder
            .setVariantIsPassing(!vc.isFiltered)
            .setVariantFilters(new util.ArrayList(vc.getFilters))
        genotype.setVariantCallingAnnotations(annotations.build)
      }

<<<<<<< HEAD
      if (g.hasExtendedAttribute(VCFConstants.PHASE_QUALITY_KEY))
        genotype.setPhaseQuality(g.getExtendedAttribute(VCFConstants.PHASE_QUALITY_KEY).asInstanceOf[java.lang.Integer])

      if (g.hasExtendedAttribute(VCFConstants.PHASE_SET_KEY))
        genotype.setPhaseSetId(g.getExtendedAttribute(VCFConstants.PHASE_SET_KEY).asInstanceOf[Integer])

      genotype.build
    }).toSeq

    Seq(ADAMVariantContext(variant, genotypes = genotypes))
  }

=======
  /**
   * Converts a single GATK variant into an ADAMVariantContext. This involves converting:
   *
   * - Alleles seen segregating at site
   * - Genotypes of samples
   * - Variant domain data
   *
   * @param vc GATK Variant context to convert.
   * @param sequenceDict Sequence dictionary mapping reference contigs to IDs.
   * @return ADAM variant context containing allele, genotype, and domain data.
   */
  def convert(vc: VariantContext, sequenceDict: SequenceDictionary): ADAMVariantContext = {

    val contigName: String = vc.getChr()
    val contigId: Int = sequenceDict(contigName).id
    val referencePosition = ReferencePosition(vc.getStart - 1, contigId)

    val variants = convertVariants(vc, contigName, contigId)
    val domains = convertDomains(vc, contigName, contigId)

    // if GATK variant context contains genotypes, convert them
    // if not, then return empty list of genotypes
    val genotypes = if (vc.hasGenotypes) {
      convertGenotypes(vc, contigName, contigId)
    } else {
      List[ADAMGenotype]()
    }

    // assemble a variant context from the variants, genotypes, and domains (if seen)
    new ADAMVariantContext(referencePosition, variants, genotypes, Some(domains))
  }

  /**
   * Converts a single Hadoop-BAM variant into an ADAMVariantContext. This involves converting:
   *
   * - Alleles seen segregating at site
   * - Genotypes of samples
   * - Variant domain data
   *
   * @param vc Hadoop-BAM Variant context to convert.
   * @return ADAM variant context containing allele, genotype, and domain data.
   */
  def convert(vc: VariantContextWritable, seqDict: SequenceDictionary): ADAMVariantContext = {
    convert(vc.get, seqDict)
  }
>>>>>>> 9db8da7f
}<|MERGE_RESOLUTION|>--- conflicted
+++ resolved
@@ -15,7 +15,6 @@
  */
 package edu.berkeley.cs.amplab.adam.converters
 
-<<<<<<< HEAD
 import edu.berkeley.cs.amplab.adam.avro._
 import edu.berkeley.cs.amplab.adam.models.ADAMVariantContext
 import edu.berkeley.cs.amplab.adam.rdd.AdamContext._
@@ -24,15 +23,6 @@
 import org.broadinstitute.variant.variantcontext.{Allele, Genotype, VariantContext}
 import org.broadinstitute.variant.vcf.VCFConstants
 import scala.collection.JavaConverters._
-=======
-import edu.berkeley.cs.amplab.adam.avro.{ADAMVariant, ADAMGenotype, VariantType, ADAMVariantDomain}
-import edu.berkeley.cs.amplab.adam.models.{ADAMVariantContext, SequenceDictionary, ReferencePosition}
-import edu.berkeley.cs.amplab.adam.rdd.AdamContext._
-import edu.berkeley.cs.amplab.adam.util.VcfStringUtils._
-import fi.tkk.ics.hadoop.bam.VariantContextWritable
-import org.broadinstitute.variant.variantcontext.{VariantContext, Allele, VariantContextBuilder, GenotypeBuilder, Genotype}
-import org.broadinstitute.variant.vcf.VCFHeader
->>>>>>> 9db8da7f
 
 /**
  * This class converts VCF data to and from ADAM. This translation occurs at the abstraction level
@@ -44,7 +34,6 @@
  */
 private[adam] class VariantContextConverter extends Serializable with Logging {
 
-<<<<<<< HEAD
   private def convertAllele(allele: Allele): ADAMGenotypeAllele = {
     if (allele.isNoCall) ADAMGenotypeAllele.NoCall
     else if (allele.isReference) ADAMGenotypeAllele.Ref
@@ -53,462 +42,15 @@
 
   implicit def gatkAllelesToADAMAlleles(gatkAlleles : util.List[Allele]) : util.List[ADAMGenotypeAllele] = {
     gatkAlleles.map(convertAllele(_))
-=======
-  /**
-   * Converts a list of ADAMVariants into a list of alleles, and a set of tags. Adds to a
-   * provided GATK VariantContext.
-   *
-   * @param v List of ADAMVariants.
-   * @param vc VariantContext builder to modify.
-   * @return A GATK VariantContextBuilder.
-   */
-  def convertVariants(v: Seq[ADAMVariant], vc: VariantContextBuilder): VariantContextBuilder = {
-
-    var tagMap = Map[java.lang.String, java.lang.Object]()
-
-    // get start, end, and reference
-    val contig = v.head.getReferenceName
-    val start = v.head.getPosition
-    val end = v.map(r => {
-      if (r.getVariantType == VariantType.SV) {
-        r.getSvEnd.toLong
-      } else {
-        r.getPosition.toLong + r.getVariant.length.toLong - 1
-      }
-    }).reduce(_ max _)
-
-    vc.loc(contig, start + 1, end + 1)
-
-    // if defined, get reference
-    Option(v.head.getReferenceName).foreach(vc.source(_))
-
-    // for each variant, create an allele
-    val alleleList = v.map(variant => {
-      Allele.create(variant.getVariant, variant.getIsReference)
-    }).distinct
-
-    // add reference if it doesn't exist
-    val alleleListWRef = if (alleleList.forall(!_.isReference)) {
-      (Allele.create(v.head.getReferenceAllele, true) :: alleleList.toList).toSeq
-    } else {
-      alleleList
-    }
-
-    // set alleles in variant context
-    vc.alleles(alleleListWRef)
-
-    // get fields - most can be taken from head variant
-    val variant = v.head
-
-    vc.start(variant.getPosition + 1)
-
-    Option(variant.getFiltersRun) match {
-      case Some(o) => {
-        // if field set and is false, set unfiltered flag
-        if (!o.asInstanceOf[Boolean]) {
-          vc.unfiltered
-        } else {
-          // if filters were run and filters field is pop'ed, we failed a filter
-          // if null, we ran and passed
-          Option(variant.getFilters) match {
-            case Some(o) => {
-              // loop and add filters
-              stringToList(o.asInstanceOf[String]).foreach(s => {
-                vc.filter(s)
-              })
-            }
-            case None => vc.passFilters
-          }
-        }
-      }
-      case None => vc.unfiltered
-    }
-
-    Option(variant.getAlleleFrequency).foreach(r => tagMap += ("AF" -> r))
-    Option(variant.getRmsBaseQuality).foreach(r => tagMap += ("BQ" -> r))
-    Option(variant.getSiteRmsMappingQuality).foreach(r => tagMap += ("MQ" -> r))
-    Option(variant.getSiteMapQZeroCounts).foreach(r => tagMap += ("MQ0" -> r))
-    Option(variant.getTotalSiteMapCounts).foreach(r => tagMap += ("DP" -> r))
-    Option(variant.getNumberOfSamplesWithData).foreach(r => tagMap += ("NS" -> r))
-
-    vc.attributes(tagMap)
-
-    vc
-  }
-
-  /**
-   * Converts a GATK variant context into a list of ADAMVariants.
-   *
-   * @param vc GATK variant context describing VCF data
-   * @param contigName Name of the contig this is on.
-   * @param contigId ID of the contig this is on.
-   * @return A list of ADAMVariant records
-   */
-  def convertVariants(vc: VariantContext, contigName: String, contigId: Int): List[ADAMVariant] = {
-
-    var variants = List[ADAMVariant]()
-    var allele = 0
-
-    // get necessary fields from variant context
-    // allele frequency in population
-    val alleleFrequency = if (vc.hasAttribute("AF")) {
-      val afString = vc.getAttributeAsString("AF", "")
-      vcfListToDoubles(afString)
-    } else {
-      List[Double]()
-    }
-
-    // variant ID
-    val id = if (vc.hasID) {
-      Some(vc.getID)
-    } else {
-      None
-    }
-
-    // filters applied to variant, IFF variant failed a filter and was filtered out
-    val filters = if (vc.isFiltered) {
-      Some(vc.getFilters)
-    } else {
-      None
-    }
-
-    def getIntOrDoubleAttributeAsInt(key: String): Option[Int] = {
-      vc.getAttribute(key) match {
-        case (d: java.lang.Double) => Some(d.toInt)
-        case (i: java.lang.Integer) => Some(i)
-        case _ => None
-      }
-    }
-
-    // RMS quality of bases mapped to site
-    val baseQuality: Option[Int] = if (vc.hasAttribute("BQ")) {
-      getIntOrDoubleAttributeAsInt("BQ")
-    } else {
-      None
-    }
-
-    // RMS mapping quality of reads mapped to site
-    val mapQuality: Option[Int] = if (vc.hasAttribute("MQ")) {
-      getIntOrDoubleAttributeAsInt("MQ")
-    } else {
-      None
-    }
-
-    // count of reads mapped to site with mapping quality == 0
-    val mapQ0Count = if (vc.hasAttribute("MQ0")) {
-      Some(vc.getAttributeAsInt("MQ0", 0))
-    } else {
-      None
-    }
-
-    // total number of reads mapped to site
-    val totalMapCount = if (vc.hasAttribute("DP")) {
-      Some(vc.getAttributeAsInt("DP", 0))
-    } else {
-      None
-    }
-
-    // total number of samples where at least one read mapped to site
-    val samplesWithData = if (vc.hasAttribute("NS")) {
-      Some(vc.getAttributeAsInt("NS", 0))
-    } else {
-      None
-    }
-
-    // loop over alleles and create variants
-    for (a <- vc.getAlleles) {
-
-      /**
-       * Method to convert a GATK variant context into an ADAM variant type, if the
-       * type can be determined from the VariantContext.
-       *
-       * @param v VariantContext to convert.
-       * @return Some(type) if context expresses variant type, else None
-       */
-      def convertType(v: VariantContext): Option[VariantType] = {
-        if (v.isSymbolicOrSV) {
-          if (v.isSymbolic) {
-            Some(VariantType.Complex)
-          } else {
-            Some(VariantType.SV)
-          }
-        } else {
-          v.getType match {
-            case VariantContext.Type.SNP => Some(VariantType.SNP)
-            case VariantContext.Type.MNP => Some(VariantType.MNP)
-            case VariantContext.Type.INDEL => {
-              if (v.isSimpleDeletion) {
-                Some(VariantType.Insertion)
-              } else {
-                Some(VariantType.Deletion)
-              }
-            }
-            case _ => None
-          }
-        }
-      }
-
-      // start building new variant
-      val builder: ADAMVariant.Builder = ADAMVariant.newBuilder
-        .setPosition(vc.getStart - 1)
-        .setReferenceAllele(vc.getReference.getBaseString)
-        .setIsReference(a.isReference)
-        .setQuality(vc.getPhredScaledQual.toInt)
-        .setFiltersRun(vc.filtersWereApplied)
-        .setReferenceName(contigName)
-        .setReferenceId(contigId)
-        .setReferenceLength(1) // this is clearly a bogus value, however, cannot recover info from vcf
-
-      // get variant type and convert to ADAM variant type
-      val variantType = convertType(vc)
-      if (!variantType.isEmpty) {
-        builder.setVariantType(variantType.get)
-
-        // if variant is not complex, get sequence
-        if (variantType.get != VariantType.Complex) {
-          builder.setVariant(a.getBaseString)
-        }
-      } else {
-        // no variant, simply reference
-        builder.setVariant(a.getBaseString)
-      }
-
-      if (!alleleFrequency.isEmpty) {
-        builder.setAlleleFrequency(alleleFrequency(allele))
-      }
-
-      if (!id.isEmpty) {
-        builder.setId(id.get)
-      }
-
-      if (!filters.isEmpty) {
-        builder.setFilters(listToString(filters.get.map(i => i: String).toList))
-      }
-
-      if (!baseQuality.isEmpty) {
-        builder.setRmsBaseQuality(baseQuality.get)
-      }
-
-      if (!mapQuality.isEmpty) {
-        builder.setSiteRmsMappingQuality(mapQuality.get)
-      }
-
-      if (!mapQ0Count.isEmpty) {
-        builder.setSiteMapQZeroCounts(mapQ0Count.get)
-      }
-
-      if (!totalMapCount.isEmpty) {
-        builder.setTotalSiteMapCounts(totalMapCount.get)
-      }
-
-      if (!samplesWithData.isEmpty) {
-        builder.setNumberOfSamplesWithData(samplesWithData.get)
-      }
-
-      // prepend to list
-      variants = builder.build :: variants
-    }
-
-    variants
->>>>>>> 9db8da7f
   }
 
   /**
    * Converts a single GATK variant into ADAMVariantContext(s).
    *
-<<<<<<< HEAD
    * @param vc GATK Variant context to convert.
    * @return ADAM variant contexts
    */
   def convert(vc: VariantContext): Seq[ADAMVariantContext] = {
-=======
-   * @param g List of ADAMGenotypes to convert.
-   * @param vc Variant context builder to use during conversion.
-   * @return Variant context builder from "conversion".
-   */
-  def convertGenotypes(g: Seq[ADAMGenotype], vc: VariantContextBuilder): VariantContextBuilder = {
-
-    // group by sample ID and sort by haplotype
-    val bySample: Map[java.lang.CharSequence, Seq[ADAMGenotype]] = g.groupBy(_.getSampleId)
-      .map(r => (r._1, r._2.sortBy(_.getHaplotypeNumber)))
-
-    // per sample, generate initial copy of builder
-    val genotypeBuilders: Map[ADAMGenotype, GenotypeBuilder] = bySample.map(r => {
-      (r._2.head, new GenotypeBuilder(r._1, r._2.map(g => Allele.create(g.getAllele, g.getIsReference)).toList))
-    })
-
-    // per genotype, populate fields and build genotypes
-    val builtGenotypes: List[Genotype] = genotypeBuilders.map(r => {
-      val (g, b) = r
-
-      if (g.getIsPhased) {
-        b.phased(true)
-      } else {
-        b.phased(false)
-      }
-
-      Option(g.getGenotypeQuality) match {
-        case Some(o) => b.GQ(o.asInstanceOf[java.lang.Integer])
-        case None => b.noGQ
-      }
-
-      Option(g.getDepth) match {
-        case Some(o) => b.DP(o.asInstanceOf[java.lang.Integer])
-        case None => b.noDP
-      }
-
-      b.make()
-    }).toList
-
-    // add genotypes
-    vc.genotypes(builtGenotypes)
-
-    vc
-  }
-
-  /**
-   * Converts a GATK variant context into a set of genotypes. Genotype numbering corresponds
-   * to allele numbering of variants at same locus.
-   *
-   * @param vc GATK variant context to convert.
-   * @param contigName Name of the contig this is on.
-   * @param contigId ID of the contig this is on.
-   * @return List of ADAMGenotypes.
-   */
-  def convertGenotypes(vc: VariantContext, contigName: String, contigId: Int): List[ADAMGenotype] = {
-
-    var genotypes = List[ADAMGenotype]()
-
-    // get genotype sample names
-    val samples = vc.getSampleNames.toList
-
-    // loop over samples
-    for (s <- samples) {
-      // get genotypes from variant context
-      val g = vc.getGenotype(s)
-
-      // get alleles from genotype
-      val a = g.getAlleles.toList
-
-      // initialize haplotype being called to 0
-      var haplotype = 0
-
-      val haplotypeQual = if (g.hasExtendedAttribute("HQ")) {
-        vcfListToInts(g.getAttributeAsString("HQ", ""))
-      } else {
-        List[Int]()
-      }
-
-      // loop over called alleles in genotype
-      for (allele <- a) {
-        // start building new genotype
-        val builder = ADAMGenotype.newBuilder
-          .setPosition(vc.getStart - 1)
-          .setSampleId(s)
-          .setPloidy(g.getPloidy)
-          .setAllele(allele.getBaseString)
-          .setHaplotypeNumber(haplotype)
-          .setPloidy(allele.length)
-          .setIsPhased(g.isPhased)
-          .setIsReference(allele.isReference)
-          .setReferenceName(contigName)
-          .setReferenceId(contigId)
-          .setReferenceLength(1) // see earlier note - can't be recovered from vcf
-
-        if (g.hasGQ) {
-          builder.setGenotypeQuality(g.getGQ)
-        }
-
-        if (g.hasDP) {
-          builder.setDepth(g.getDP)
-        }
-
-        // set phasing specific fields
-        if (g.isPhased) {
-          if (g.hasExtendedAttribute("PQ")) {
-            builder.setPhaseQuality(g.getAttributeAsInt("PQ", 0))
-          }
-
-          if (g.hasExtendedAttribute("PS")) {
-            builder.setPhaseSetId(g.getAttributeAsString("PS", ""))
-          }
-        }
-
-        if (haplotypeQual.length != 0) {
-          builder.setHaplotypeQuality(haplotypeQual(haplotype))
-        }
-
-        if (g.hasPL) {
-          builder.setPhredLikelihoods(listToString(g.getPL.toList))
-        }
-
-        if (g.hasExtendedAttribute("GP")) {
-          builder.setPhredPosteriorLikelihoods(g.getAttributeAsString("GP", ""))
-        }
-
-        if (g.hasExtendedAttribute("MQ")) {
-          val mq: Option[Int] = g.getExtendedAttribute("MQ") match {
-            case (d: java.lang.Double) => Some(d.toInt)
-            case (i: java.lang.Integer) => Some(i)
-            case _ => None
-          }
-
-          mq.foreach(builder.setRmsMappingQuality(_))
-        }
-
-        if (g.hasExtendedAttribute("GQL")) {
-          builder.setPloidyStateGenotypeLikelihoods(g.getAttributeAsString("GQL", ""))
-        }
-
-        // increment haplotype count
-        haplotype += 1
-
-        // finish building genotype and append to list
-        genotypes = builder.build :: genotypes
-      }
-    }
-
-    genotypes
-  }
-
-  /**
-   * "Converts" ADAMVariantDomain objects into GATK VariantDomain objects by applying these
-   * attributes to a VariantDomainBuilder object.
-   *
-   * @param vd ADAMVariantDomain object to convert.
-   * @param vc GATK variant domain builder to add to.
-   * @return The "converted" variant domain builder.
-   */
-  def convertDomains(vd: ADAMVariantDomain, vc: VariantContextBuilder): VariantContextBuilder = {
-    if (vd.getInDbSNP) vc.attribute("DB", true)
-    if (vd.getInHM2) vc.attribute("H2", true)
-    if (vd.getInHM3) vc.attribute("H3", true)
-    if (vd.getIn1000G) vc.attribute("1000G", true)
-
-    vc
-  }
-
-  /**
-   * Converts GATK Variant Context into ADAMVariantDomain objects. ADAMVariantDomains are a
-   * variant specific annotation that describes which variant databases a variant site has been
-   * seen in.
-   *
-   * @param vc GATK variant context to convert.
-   * @param contigName Name of the contig this is on.
-   * @param contigId ID of the contig this is on.
-   * @return ADAM variant domain object indiciating which databases contain this variant.
-   */
-  def convertDomains(vc: VariantContext, contigName: String, contigId: Int): ADAMVariantDomain = {
-    val builder: ADAMVariantDomain.Builder = ADAMVariantDomain.newBuilder
-      .setPosition(vc.getStart - 1)
-      .setReferenceName(contigName)
-      .setReferenceId(contigId)
-
-    if (vc.hasAttribute("DB")) {
-      builder.setInDbSNP(true)
-    }
->>>>>>> 9db8da7f
-
     val contig: ADAMContig = ADAMContig.newBuilder()
       .setContigName(vc.getChr).build
 
@@ -540,7 +82,6 @@
         genotype.setVariantCallingAnnotations(annotations.build)
       }
 
-<<<<<<< HEAD
       if (g.hasExtendedAttribute(VCFConstants.PHASE_QUALITY_KEY))
         genotype.setPhaseQuality(g.getExtendedAttribute(VCFConstants.PHASE_QUALITY_KEY).asInstanceOf[java.lang.Integer])
 
@@ -552,52 +93,4 @@
 
     Seq(ADAMVariantContext(variant, genotypes = genotypes))
   }
-
-=======
-  /**
-   * Converts a single GATK variant into an ADAMVariantContext. This involves converting:
-   *
-   * - Alleles seen segregating at site
-   * - Genotypes of samples
-   * - Variant domain data
-   *
-   * @param vc GATK Variant context to convert.
-   * @param sequenceDict Sequence dictionary mapping reference contigs to IDs.
-   * @return ADAM variant context containing allele, genotype, and domain data.
-   */
-  def convert(vc: VariantContext, sequenceDict: SequenceDictionary): ADAMVariantContext = {
-
-    val contigName: String = vc.getChr()
-    val contigId: Int = sequenceDict(contigName).id
-    val referencePosition = ReferencePosition(vc.getStart - 1, contigId)
-
-    val variants = convertVariants(vc, contigName, contigId)
-    val domains = convertDomains(vc, contigName, contigId)
-
-    // if GATK variant context contains genotypes, convert them
-    // if not, then return empty list of genotypes
-    val genotypes = if (vc.hasGenotypes) {
-      convertGenotypes(vc, contigName, contigId)
-    } else {
-      List[ADAMGenotype]()
-    }
-
-    // assemble a variant context from the variants, genotypes, and domains (if seen)
-    new ADAMVariantContext(referencePosition, variants, genotypes, Some(domains))
-  }
-
-  /**
-   * Converts a single Hadoop-BAM variant into an ADAMVariantContext. This involves converting:
-   *
-   * - Alleles seen segregating at site
-   * - Genotypes of samples
-   * - Variant domain data
-   *
-   * @param vc Hadoop-BAM Variant context to convert.
-   * @return ADAM variant context containing allele, genotype, and domain data.
-   */
-  def convert(vc: VariantContextWritable, seqDict: SequenceDictionary): ADAMVariantContext = {
-    convert(vc.get, seqDict)
-  }
->>>>>>> 9db8da7f
 }